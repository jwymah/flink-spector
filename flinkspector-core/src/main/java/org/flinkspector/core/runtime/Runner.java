/*
 * Copyright 2015 Otto (GmbH & Co KG)
 *
 * Licensed under the Apache License, Version 2.0 (the "License");
 * you may not use this file except in compliance with the License.
 * You may obtain a copy of the License at
 *
 * http://www.apache.org/licenses/LICENSE-2.0
 *
 * Unless required by applicable law or agreed to in writing, software
 * distributed under the License is distributed on an "AS IS" BASIS,
 * WITHOUT WARRANTIES OR CONDITIONS OF ANY KIND, either express or implied.
 * See the License for the specific language governing permissions and
 * limitations under the License.
 */

package org.flinkspector.core.runtime;

import com.google.common.util.concurrent.FutureCallback;
import com.google.common.util.concurrent.Futures;
import com.google.common.util.concurrent.ListenableFuture;
import com.google.common.util.concurrent.ListeningExecutorService;
import com.google.common.util.concurrent.MoreExecutors;
import org.apache.flink.runtime.client.JobExecutionException;
import org.apache.flink.runtime.client.JobTimeoutException;
import org.apache.flink.runtime.minicluster.LocalFlinkMiniCluster;
import org.apache.flink.test.util.TestBaseUtils;
import org.flinkspector.core.runtime.OutputSubscriber.ResultState;
import org.flinkspector.core.trigger.VerifyFinishedTrigger;
import org.zeromq.ZMQ;
import scala.concurrent.duration.FiniteDuration;

import java.util.ArrayList;
import java.util.List;
import java.util.Timer;
import java.util.TimerTask;
import java.util.concurrent.*;
import java.util.concurrent.atomic.AtomicBoolean;
import java.util.concurrent.atomic.AtomicInteger;

/**
 * This class is responsible for orchestrating tests run with Flinkspector
 */
public abstract class Runner {

<<<<<<< HEAD
    /**
     * {@link ForkableFlinkMiniCluster} used for running the test.
     */
    private final ForkableFlinkMiniCluster cluster;

    /**
     * {@link ListeningExecutorService} used for running the {@link OutputSubscriber},
     * in the background.
     */
    private final ListeningExecutorService executorService;

    /**
     * list of {@link ListenableFuture}s wrapping the {@link OutputSubscriber}s.
     */
    private final List<ListenableFuture<ResultState>> listenerFutures = new ArrayList<>();

    /**
     * Number of running sockets
     */
    private final AtomicInteger runningListeners;

    /**
     * Flag indicating whether the previous test has been finished .
     */
    private final AtomicBoolean finished = new AtomicBoolean(false);

    /**
     * Flag indicating whether the env has been shutdown forcefully.
     */
    private final AtomicBoolean failed = new AtomicBoolean(false);

    /**
     * Time in milliseconds before the test gets failed with a timeout.
     */
    private long timeout = 4000;

    /**
     * {@link TimerTask} to stop the test execution.
     */
    private TimerTask stopExecution;

    /**
     * {@link Timer} to stop the execution
     */
    Timer stopTimer = new Timer();


    /**
     * The current port used for transmitting the output from via 0MQ
     * to the {@link OutputSubscriber}s.
     */
    private Integer currentPort;

    private final ZMQSubscribers subscribers = new ZMQSubscribers();
    private boolean stopped;


    public Runner(ForkableFlinkMiniCluster executor) {
        this.cluster = executor;
        executorService = MoreExecutors.listeningDecorator(Executors.newFixedThreadPool(10));
        currentPort = 5555;
        runningListeners = new AtomicInteger(0);
        stopExecution = new TimerTask() {
            public void run() {
                stopExecution();
            }
        };


    }

    private class ZMQSubscribers {

        private final ZMQ.Context context;
        private List<ZMQ.Socket> sockets = new ArrayList<>();

        ZMQSubscribers() {
            context = ZMQ.context(2);
        }

        ZMQ.Socket getSubscriber(String address) {
            ZMQ.Socket subscriber = context.socket(ZMQ.PULL);
            subscriber.setLinger(1000);

            subscriber.bind(address);

            sockets.add(subscriber);
            return subscriber;
        }

        public void close() {
            sockets.forEach(ZMQ.Socket::close);
            try {
                context.term();
            } catch (IllegalStateException e) {
                //shit happens
            }
        }

    }

    protected abstract void executeEnvironment() throws JobTimeoutException, Throwable;

    private void shutdownLocalCluster() throws InterruptedException {

        ExecutorService executor = Executors.newFixedThreadPool(4);

        Future<?> future = executor.submit((Runnable) () -> {
            try {
                //give it a little time to finish by itself
                Thread.sleep(1000);
                TestBaseUtils.stopCluster(cluster, new FiniteDuration(1000, TimeUnit.SECONDS));
            } catch (Exception e) {
                e.printStackTrace();
            }
        });

        executor.shutdown();

        try {
            future.get(6, TimeUnit.SECONDS);
        } catch (ExecutionException e) {
            throw new RuntimeException("Error while shutting down the cluster: ", e);
        } catch (TimeoutException e) {
            future.cancel(true);
        }
        // wait all unfinished tasks for 5 sec
        if (!executor.awaitTermination(5, TimeUnit.SECONDS)) {
            // force them to quit by interrupting
            executor.shutdownNow();
        }
    }


    /**
     * Stops the execution of the test.
     * <p/>
     * Shutting the local cluster down will notify
     * the sockets when the sinks are closed.
     * Thus terminating the execution gracefully.
     */
    public synchronized void stopExecution() {
        stopped = true;
        //execution has failed no cleanup necessary
        if (failed.get()) {
            return;
        }
        //run is not finished and has to be stopped forcefully
        if (!finished.get()) {
            cleanUp();
            try {
                shutdownLocalCluster();
            } catch (InterruptedException e) {
                throw new RuntimeException("Local cluster won't shutdown!");
            }
        }
    }

    private synchronized void cleanUp() {
        if (!finished.get()) {
            finished.set(true);
            subscribers.close();
            stopTimer.cancel();
            stopTimer.purge();
        }
    }


    /**
     * Starts the test execution.
     * Collects the results from sockets after
     * the cluster has terminated.
     *
     * @throws Throwable any Exception that has occurred
     *                   during validation the test.
     */
    public void executeTest() throws Throwable {
        stopTimer.schedule(stopExecution, timeout);
        try {
            executeEnvironment();
        } catch (JobTimeoutException
                | IllegalStateException e) {
            //cluster has been shutdown forcefully, most likely by a timeout.
            failed.set(true);
            cleanUp();
        }

        //====================
        // collect failures
        //====================
        for (ListenableFuture future : listenerFutures) {
            try {
                future.get();
            } catch (ExecutionException e) {
                //check if it is a FlinkTestFailedException
                if (e.getCause() instanceof FlinkTestFailedException) {
                    //unwrap exception
                    throw e.getCause().getCause();
                }
                if (!failed.get()) {
                    throw e.getCause();
                }
            }
        }
        cleanUp();

    }

    /**
     * This method can be used to check if the environment has been
     * stopped prematurely by e.g. a timeout.
     *
     * @return true if has been failed forcefully.
     */
    public Boolean hasBeenStopped() {
        return stopped;
    }

    /**
     * Getter for the timeout interval
     * after the test execution gets failed.
     *
     * @return timeout in milliseconds
     */
    public Long getTimeoutInterval() {
        return timeout;
    }

    /**
     * Setter for the timeout interval
     * after the test execution gets failed.
     *
     * @param interval
     */
    public void setTimeoutInterval(long interval) {
        timeout = interval;
    }

    /**
     * Get a port to use.
     *
     * @return unused port.
     */
    private int getAvailablePort() {
        int port = currentPort;
        currentPort++;
        return port;
    }

    /**
     * Registers a verifier for a 0MQ port.
     *
     * @param <OUT>
     * @param verifier verifier
     * @param trigger
     */
    public <OUT> int registerListener(OutputVerifier<OUT> verifier,
                                      VerifyFinishedTrigger<? super OUT> trigger) {
        int port = getAvailablePort();
        ZMQ.Socket subscriber = null;
        try {
            subscriber = subscribers.getSubscriber("tcp://127.0.0.1:" + port);
        } catch (org.zeromq.ZMQException e) {
            if (e.getMessage().equals("Errno 48")) {
                return registerListener(verifier, trigger);
            }
        }
        ListenableFuture<OutputSubscriber.ResultState> future = executorService
                .submit(new OutputSubscriber<OUT>(subscriber, verifier, trigger));
        runningListeners.incrementAndGet();
        listenerFutures.add(future);

        Futures.addCallback(future, new FutureCallback<ResultState>() {

            @Override
            public void onSuccess(ResultState state) {
                if (state != ResultState.SUCCESS) {
                    if (runningListeners.decrementAndGet() == 0) {
                        stopExecution();
                    }
                }
            }

            @Override
            public void onFailure(Throwable throwable) {
                //check if other sockets are still running
                if (runningListeners.decrementAndGet() == 0) {
                    stopExecution();
                }
            }
        });

        return port;
    }
=======
	/**
	 * {@link LocalFlinkMiniCluster} used for running the test.
	 */
	private final LocalFlinkMiniCluster cluster;

	/**
	 * {@link ListeningExecutorService} used for running the {@link OutputSubscriber},
	 * in the background.
	 */
	private final ListeningExecutorService executorService;

	/**
	 * list of {@link ListenableFuture}s wrapping the {@link OutputSubscriber}s.
	 */
	private final List<ListenableFuture<ResultState>> listenerFutures = new ArrayList<>();

	/**
	 * Number of running sockets
	 */
	private final AtomicInteger runningListeners;

	/**
	 * Flag indicating whether the env has been shutdown forcefully.
	 */
	private final AtomicBoolean stopped = new AtomicBoolean(false);

	/**
	 * Time in milliseconds before the test gets stopped with a timeout.
	 */
	private long timeout = 4000;

	/**
	 * {@link TimerTask} to stop the test execution.
	 */
	private TimerTask stopExecution;

	/**
	 * {@link Timer} to stop the execution
	 */
	Timer stopTimer = new Timer();

	/**
	 * The current port used for transmitting the output from via 0MQ
	 * to the {@link OutputSubscriber}s.
	 */
	private volatile Integer currentPort;

	private final ZMQSubscribers subscribers = new ZMQSubscribers();


	public Runner(LocalFlinkMiniCluster executor) {
		this.cluster = executor;
		executorService = MoreExecutors.listeningDecorator(Executors.newFixedThreadPool(10));
		currentPort = 5555;
		runningListeners = new AtomicInteger(0);
		stopExecution = new TimerTask() {
			public void run() {
				stopExecution();
			}
		};

	}

	private class ZMQSubscribers {

		private final ZMQ.Context context = ZMQ.context(2);
		private List<ZMQ.Socket> sockets = new ArrayList<>();


		ZMQ.Socket getSubscriber(String address) {
			ZMQ.Socket subscriber = context.socket(ZMQ.PULL);
			subscriber.setLinger(1000);
			subscriber.bind(address);
			sockets.add(subscriber);
			return subscriber;
		}

		public void close() {
			for (ZMQ.Socket s : sockets) {
				s.close();
			}
			try {
				context.term();
			} catch (IllegalStateException e) {
				//shit happens
			}
		}

	}

	protected abstract void executeEnvironment() throws Throwable;

	/**
	 * Stop the execution of the test.
	 * <p>
	 * Shutting the local cluster down will, will notify
	 * the sockets when the sinks are closed.
	 * Thus terminating the execution gracefully.
	 */
	public synchronized void stopExecution() {
		if (stopped.get()) {
			return;
		}
		stopped.set(true);
		subscribers.close();
		stopTimer.cancel();
		stopTimer.purge();
		try {
			TestBaseUtils.stopCluster(cluster, new FiniteDuration(1000, TimeUnit.SECONDS));
		} catch (Exception e) {
			e.printStackTrace();
		}
	}

	/**
	 * Starts the test execution.
	 * Collects the results from sockets after
	 * the cluster has terminated.
	 *
	 * @throws Throwable any Exception that has occurred
	 *                   during validation the test.
	 */
	public void executeTest() throws Throwable {
		stopTimer.schedule(stopExecution, timeout);
		try {
			executeEnvironment();
		} catch (IllegalStateException | JobExecutionException e) {
			//cluster has been shutdown forcefully, most likely by at timeout.
			if (!stopped.get()) {
				stopped.set(true);
				subscribers.close();
			}
		}

		//====================
		// collect failures
		//====================
		for (ListenableFuture future : listenerFutures) {
			try {
				future.get();
			} catch (ExecutionException e) {
				//check if it is a FlinkTestFailedException
				if (e.getCause() instanceof FlinkTestFailedException) {
					//unwrap exception
					throw e.getCause().getCause();
				}
				if (!stopped.get()) {
					throw e.getCause();
				}
			}
		}
		Thread.sleep(50);
		if (!stopped.get()) {
			subscribers.close();
		}
		stopTimer.cancel();
		stopTimer.purge();
	}

	/**
	 * This method can be used to check if the environment has been
	 * stopped prematurely by e.g. a timeout.
	 *
	 * @return true if has been stopped forcefully.
	 */
	public Boolean hasBeenStopped() {
		return stopped.get();
	}

	/**
	 * Getter for the timeout interval
	 * after the test execution gets stopped.
	 *
	 * @return timeout in milliseconds
	 */
	public Long getTimeoutInterval() {
		return timeout;
	}

	/**
	 * Setter for the timeout interval
	 * after the test execution gets stopped.
	 *
	 * @param interval
	 */
	public void setTimeoutInterval(long interval) {
		timeout = interval;
	}

	/**
	 * Get a port to use.
	 *
	 * @return unused port.
	 */
	private int getAvailablePort() {
		int port = currentPort;
		currentPort++;
		return port;
	}

	/**
	 * Registers a verifier for a 0MQ port.
	 *
	 * @param <OUT>
	 * @param verifier verifier
	 * @param trigger
	 */
	public synchronized <OUT> int registerListener(OutputVerifier<OUT> verifier,
												   VerifyFinishedTrigger<? super OUT> trigger) {
		int port = getAvailablePort();

		ZMQ.Socket subscriber = subscribers.getSubscriber("tcp://localhost:" + port);

		ListenableFuture<OutputSubscriber.ResultState> future = executorService
				.submit(new OutputSubscriber<OUT>(subscriber, verifier, trigger));
		runningListeners.incrementAndGet();
		listenerFutures.add(future);

		Futures.addCallback(future, new FutureCallback<ResultState>() {

			@Override
			public void onSuccess(ResultState state) {
				if (state != ResultState.SUCCESS) {
					if (runningListeners.decrementAndGet() == 0) {
						stopExecution();
					}
				}
			}

			@Override
			public void onFailure(Throwable throwable) {
				stopExecution();
			}
		});

		return port;
	}
>>>>>>> b509353d

}<|MERGE_RESOLUTION|>--- conflicted
+++ resolved
@@ -43,11 +43,11 @@
  */
 public abstract class Runner {
 
-<<<<<<< HEAD
-    /**
-     * {@link ForkableFlinkMiniCluster} used for running the test.
-     */
-    private final ForkableFlinkMiniCluster cluster;
+
+    /**
+     * {@link LocalFlinkMiniCluster} used for running the test.
+     */
+    private final LocalFlinkMiniCluster cluster;
 
     /**
      * {@link ListeningExecutorService} used for running the {@link OutputSubscriber},
@@ -101,7 +101,7 @@
     private boolean stopped;
 
 
-    public Runner(ForkableFlinkMiniCluster executor) {
+    public Runner(LocalFlinkMiniCluster executor) {
         this.cluster = executor;
         executorService = MoreExecutors.listeningDecorator(Executors.newFixedThreadPool(10));
         currentPort = 5555;
@@ -338,244 +338,4 @@
 
         return port;
     }
-=======
-	/**
-	 * {@link LocalFlinkMiniCluster} used for running the test.
-	 */
-	private final LocalFlinkMiniCluster cluster;
-
-	/**
-	 * {@link ListeningExecutorService} used for running the {@link OutputSubscriber},
-	 * in the background.
-	 */
-	private final ListeningExecutorService executorService;
-
-	/**
-	 * list of {@link ListenableFuture}s wrapping the {@link OutputSubscriber}s.
-	 */
-	private final List<ListenableFuture<ResultState>> listenerFutures = new ArrayList<>();
-
-	/**
-	 * Number of running sockets
-	 */
-	private final AtomicInteger runningListeners;
-
-	/**
-	 * Flag indicating whether the env has been shutdown forcefully.
-	 */
-	private final AtomicBoolean stopped = new AtomicBoolean(false);
-
-	/**
-	 * Time in milliseconds before the test gets stopped with a timeout.
-	 */
-	private long timeout = 4000;
-
-	/**
-	 * {@link TimerTask} to stop the test execution.
-	 */
-	private TimerTask stopExecution;
-
-	/**
-	 * {@link Timer} to stop the execution
-	 */
-	Timer stopTimer = new Timer();
-
-	/**
-	 * The current port used for transmitting the output from via 0MQ
-	 * to the {@link OutputSubscriber}s.
-	 */
-	private volatile Integer currentPort;
-
-	private final ZMQSubscribers subscribers = new ZMQSubscribers();
-
-
-	public Runner(LocalFlinkMiniCluster executor) {
-		this.cluster = executor;
-		executorService = MoreExecutors.listeningDecorator(Executors.newFixedThreadPool(10));
-		currentPort = 5555;
-		runningListeners = new AtomicInteger(0);
-		stopExecution = new TimerTask() {
-			public void run() {
-				stopExecution();
-			}
-		};
-
-	}
-
-	private class ZMQSubscribers {
-
-		private final ZMQ.Context context = ZMQ.context(2);
-		private List<ZMQ.Socket> sockets = new ArrayList<>();
-
-
-		ZMQ.Socket getSubscriber(String address) {
-			ZMQ.Socket subscriber = context.socket(ZMQ.PULL);
-			subscriber.setLinger(1000);
-			subscriber.bind(address);
-			sockets.add(subscriber);
-			return subscriber;
-		}
-
-		public void close() {
-			for (ZMQ.Socket s : sockets) {
-				s.close();
-			}
-			try {
-				context.term();
-			} catch (IllegalStateException e) {
-				//shit happens
-			}
-		}
-
-	}
-
-	protected abstract void executeEnvironment() throws Throwable;
-
-	/**
-	 * Stop the execution of the test.
-	 * <p>
-	 * Shutting the local cluster down will, will notify
-	 * the sockets when the sinks are closed.
-	 * Thus terminating the execution gracefully.
-	 */
-	public synchronized void stopExecution() {
-		if (stopped.get()) {
-			return;
-		}
-		stopped.set(true);
-		subscribers.close();
-		stopTimer.cancel();
-		stopTimer.purge();
-		try {
-			TestBaseUtils.stopCluster(cluster, new FiniteDuration(1000, TimeUnit.SECONDS));
-		} catch (Exception e) {
-			e.printStackTrace();
-		}
-	}
-
-	/**
-	 * Starts the test execution.
-	 * Collects the results from sockets after
-	 * the cluster has terminated.
-	 *
-	 * @throws Throwable any Exception that has occurred
-	 *                   during validation the test.
-	 */
-	public void executeTest() throws Throwable {
-		stopTimer.schedule(stopExecution, timeout);
-		try {
-			executeEnvironment();
-		} catch (IllegalStateException | JobExecutionException e) {
-			//cluster has been shutdown forcefully, most likely by at timeout.
-			if (!stopped.get()) {
-				stopped.set(true);
-				subscribers.close();
-			}
-		}
-
-		//====================
-		// collect failures
-		//====================
-		for (ListenableFuture future : listenerFutures) {
-			try {
-				future.get();
-			} catch (ExecutionException e) {
-				//check if it is a FlinkTestFailedException
-				if (e.getCause() instanceof FlinkTestFailedException) {
-					//unwrap exception
-					throw e.getCause().getCause();
-				}
-				if (!stopped.get()) {
-					throw e.getCause();
-				}
-			}
-		}
-		Thread.sleep(50);
-		if (!stopped.get()) {
-			subscribers.close();
-		}
-		stopTimer.cancel();
-		stopTimer.purge();
-	}
-
-	/**
-	 * This method can be used to check if the environment has been
-	 * stopped prematurely by e.g. a timeout.
-	 *
-	 * @return true if has been stopped forcefully.
-	 */
-	public Boolean hasBeenStopped() {
-		return stopped.get();
-	}
-
-	/**
-	 * Getter for the timeout interval
-	 * after the test execution gets stopped.
-	 *
-	 * @return timeout in milliseconds
-	 */
-	public Long getTimeoutInterval() {
-		return timeout;
-	}
-
-	/**
-	 * Setter for the timeout interval
-	 * after the test execution gets stopped.
-	 *
-	 * @param interval
-	 */
-	public void setTimeoutInterval(long interval) {
-		timeout = interval;
-	}
-
-	/**
-	 * Get a port to use.
-	 *
-	 * @return unused port.
-	 */
-	private int getAvailablePort() {
-		int port = currentPort;
-		currentPort++;
-		return port;
-	}
-
-	/**
-	 * Registers a verifier for a 0MQ port.
-	 *
-	 * @param <OUT>
-	 * @param verifier verifier
-	 * @param trigger
-	 */
-	public synchronized <OUT> int registerListener(OutputVerifier<OUT> verifier,
-												   VerifyFinishedTrigger<? super OUT> trigger) {
-		int port = getAvailablePort();
-
-		ZMQ.Socket subscriber = subscribers.getSubscriber("tcp://localhost:" + port);
-
-		ListenableFuture<OutputSubscriber.ResultState> future = executorService
-				.submit(new OutputSubscriber<OUT>(subscriber, verifier, trigger));
-		runningListeners.incrementAndGet();
-		listenerFutures.add(future);
-
-		Futures.addCallback(future, new FutureCallback<ResultState>() {
-
-			@Override
-			public void onSuccess(ResultState state) {
-				if (state != ResultState.SUCCESS) {
-					if (runningListeners.decrementAndGet() == 0) {
-						stopExecution();
-					}
-				}
-			}
-
-			@Override
-			public void onFailure(Throwable throwable) {
-				stopExecution();
-			}
-		});
-
-		return port;
-	}
->>>>>>> b509353d
-
 }